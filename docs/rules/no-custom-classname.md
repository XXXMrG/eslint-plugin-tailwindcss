# Detect classnames which do not belong to Tailwind CSS (no-custom-classname)

Enable this rule if you do not want to accept using classnames that are not defined in [Tailwind CSS](https://tailwindcss.com/).

## Rule Details

Examples of **incorrect** code for this rule:

```html
<div class="w-12 my-custom">my-custom is not defined in Tailwind CSS!</div>
```

Examples of **correct** code for this rule:

```html
<div class="container box-content lg:box-border">
  Only Tailwind CSS classnames
</div>
```

### Options

```js
...
"tailwindcss/no-custom-classname": [<enabled>, {
  "callees": Array<string>,
  "config": <string>|<object>,
  "cssFiles": Array<string>,
  "cssFilesRefreshRate": <number>,
  "skipClassAttribute": <boolean>,
  "tags": Array<string>,
  "whitelist": Array<string>,
}]
...
```

### `callees` (default: `["classnames", "clsx", "ctl"]`)

If you use some utility library like [@netlify/classnames-template-literals](https://github.com/netlify/classnames-template-literals), you can add its name to the list to make sure it gets parsed by this rule.

For best results, gather the declarative classnames together, avoid mixing conditional classnames in between, move them at the end.

### `config` (default: `"tailwind.config.js"`)

By default the plugin will try to load the file `tailwind.config.js` at the root of your project.

This allows the plugin to use your customized `colors`, `spacing`, `screens`...

You can provide another path or filename for your Tailwind CSS config file like `"config/tailwind.js"`.

If the external file cannot be loaded (e.g. incorrect path or deleted file), an empty object `{}` will be used instead.

It is also possible to directly inject a configuration as plain `object` like `{ prefix: "tw-", theme: { ... } }`.

Finally, the plugin will [merge the provided configuration](https://tailwindcss.com/docs/configuration#referencing-in-java-script) with [Tailwind CSS's default configuration](https://github.com/tailwindlabs/tailwindcss/blob/master/stubs/defaultConfig.stub.js).

### `cssFiles` (default: `["**/*.css", "!**/node_modules", "!**/.*", "!**/dist", "!**/build"]`)

By default the plugin will now look for any `css` files while ignoring files in special folders (`node_modules/`, `dist/`, `build/` folders as well as hidden folders prefixed by a dot e.g. `.git/`).

Each `css` files will be processed in order to extract the declared classnames in order to accept them.

> If you are experiencing performance issues with this plugin, make sure to provide this setting and restrict its value to only parse the correct subset of CSS files. Read more about such cases in [PR#92](https://github.com/francoismassart/eslint-plugin-tailwindcss/pull/92) and [PR#93](https://github.com/francoismassart/eslint-plugin-tailwindcss/pull/93).

### `cssFilesRefreshRate` (default: `5_000`)

The plugin read and parses CSS files which can be a time consuming process depending on your files.

By default, it runs the process if files were updated for at least 5 seconds (`5_000` ms) but you can increase this setting to enhance performances while reducing the update interval.

### `skipClassAttribute` (default: `false`)

Set `skipClassAttribute` to `true` if you only want to lint the classnames inside one of the `callees`.
While, this will avoid linting the `class` and `className` attributes, it will still lint matching `callees` inside of these attributes.

### `tags` (default: `[]`)

Optional, if you are using tagged templates, you should provide the tags in this array.

### `whitelist` (default: `[]`)

The `whitelist` is empty by default but you can add custom regular expressions to this array to avoid getting warnings or errors while using your custom classes.

For example, imagine we are using the following custom classnames: `skin-summer`, `skin-xmas`, `custom-1`, `custom-2`, `custom-3`.

The `whitelist` options should be set to:

- `['skin\\-(summer|xmas)', 'custom\\-[1-3]']`
- or if you don't like regular expressions (but you should):
  `['skin\\-summer', 'skin\\-xmas', 'custom\\-1', 'custom\\-2', 'custom\\-3']`

<<<<<<< HEAD
### Using negative lookahead expression

If you want to **allow the usage of custom classname while checking the existence of specific Tailwind CSS classnames**, you can use negative lookahead expression in the whitelisted regex.

e.g. I want to allow custom classnames while checking the validity of the `text-` and `bg-` classnames:

```js
[
  // white list any classname which does NOT start with `bg-` and `text-`
  "(?!(bg|text)\\-).*",
];
```
=======
### `classRegex` (default: `"^class(Name)?$"`)

Optional, can be used to support custom attribues
>>>>>>> 937659fc

## Further Reading

This rule will not fix the issue but will let you know about the issue.<|MERGE_RESOLUTION|>--- conflicted
+++ resolved
@@ -89,7 +89,6 @@
 - or if you don't like regular expressions (but you should):
   `['skin\\-summer', 'skin\\-xmas', 'custom\\-1', 'custom\\-2', 'custom\\-3']`
 
-<<<<<<< HEAD
 ### Using negative lookahead expression
 
 If you want to **allow the usage of custom classname while checking the existence of specific Tailwind CSS classnames**, you can use negative lookahead expression in the whitelisted regex.
@@ -102,11 +101,10 @@
   "(?!(bg|text)\\-).*",
 ];
 ```
-=======
+
 ### `classRegex` (default: `"^class(Name)?$"`)
 
 Optional, can be used to support custom attribues
->>>>>>> 937659fc
 
 ## Further Reading
 
