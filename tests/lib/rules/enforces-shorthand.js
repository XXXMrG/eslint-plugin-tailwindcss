--- conflicted
+++ resolved
@@ -399,7 +399,6 @@
       errors: [generateError(["md:rounded-br", "md:rounded-bl"], "md:rounded-b")],
     },
     {
-<<<<<<< HEAD
       code: `
       <div class="rounded-r-full rounded-l-full">
         Issue #120
@@ -411,7 +410,6 @@
       </div>
       `,
       errors: [generateError(["rounded-r-full", "rounded-l-full"], "rounded-full")],
-=======
       code: `classnames('sfc-border-l-0 sfc-border-r-0')`,
       output: `classnames('sfc-border-x-0')`,
       options: [
@@ -430,7 +428,6 @@
         },
       ],
       errors: [generateError(["md_sfc-border-l-0", "md_sfc-border-r-0"], "md_sfc-border-x-0")],
->>>>>>> 6a5b0555
     },
   ],
 });