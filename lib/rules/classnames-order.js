--- conflicted
+++ resolved
@@ -67,11 +67,7 @@
     const skipClassAttribute = getOption(context, 'skipClassAttribute');
     const tags = getOption(context, 'tags');
     const twConfig = getOption(context, 'config');
-<<<<<<< HEAD
-=======
     const classRegex = getOption(context, 'classRegex');
-    const groupsConfig = groups;
->>>>>>> 937659fc
     const removeDuplicates = getOption(context, 'removeDuplicates');
 
     const mergedConfig = customConfig.resolve(twConfig);
@@ -204,11 +200,7 @@
     //----------------------------------------------------------------------
 
     const attributeVisitor = function (node) {
-<<<<<<< HEAD
-      if (!astUtil.isClassAttribute(node) || skipClassAttribute) {
-=======
-      if (!astUtil.isClassAttribute(node, classRegex)) {
->>>>>>> 937659fc
+      if (!astUtil.isClassAttribute(node, classRegex) || skipClassAttribute) {
         return;
       }
       if (astUtil.isLiteralAttributeValue(node)) {
