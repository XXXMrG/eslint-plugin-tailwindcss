/**
 * @fileoverview Avoid using multiple Tailwind CSS classnames when not required (e.g. "mx-3 my-3" could be replaced by "m-3")
 * @author François Massart
 */
'use strict';

const docsUrl = require('../util/docsUrl');
const defaultGroups = require('../config/groups').groups;
const customConfig = require('../util/customConfig');
const astUtil = require('../util/ast');
const groupUtil = require('../util/groupMethods');
const getOption = require('../util/settings');
const parserUtil = require('../util/parser');

//------------------------------------------------------------------------------
// Rule Definition
//------------------------------------------------------------------------------

// Predefine message for use in context.report conditional.
// messageId will still be usable in tests.
const SHORTHAND_CANDIDATE_CLASSNAMES_DETECTED_MSG = `Classnames '{{classnames}}' could be replaced by the '{{shorthand}}' shorthand!`;

module.exports = {
  meta: {
    docs: {
      description: 'Enforces the usage of shorthand Tailwind CSS classnames',
      category: 'Best Practices',
      recommended: true,
      url: docsUrl('enforces-shorthand'),
    },
    messages: {
      shorthandCandidateDetected: SHORTHAND_CANDIDATE_CLASSNAMES_DETECTED_MSG,
    },
    fixable: 'code',
    schema: [
      {
        type: 'object',
        properties: {
          callees: {
            type: 'array',
            items: { type: 'string', minLength: 0 },
            uniqueItems: true,
          },
          config: {
            default: 'tailwind.config.js',
            type: ['string', 'object'],
          },
          tags: {
            type: 'array',
            items: { type: 'string', minLength: 0 },
            uniqueItems: true,
          },
        },
      },
    ],
  },

  create: function (context) {
    const callees = getOption(context, 'callees');
    const skipClassAttribute = getOption(context, 'skipClassAttribute');
    const tags = getOption(context, 'tags');
    const twConfig = getOption(context, 'config');
    const classRegex = getOption(context, 'classRegex');

    const mergedConfig = customConfig.resolve(twConfig);

    //----------------------------------------------------------------------
    // Helpers
    //----------------------------------------------------------------------

    // Init assets
    const targetProperties = {
      Layout: ['Overflow', 'Overscroll Behavior', 'Top / Right / Bottom / Left'],
      'Flexbox & Grid': ['Gap'],
      Spacing: ['Padding', 'Margin'],
      Borders: ['Border Radius', 'Border Width', 'Border Color'],
      Tables: ['Border Spacing'],
      Transforms: ['Scale'],
    };
    // We don't want to affect other rules by object reference
    const cloned = JSON.parse(JSON.stringify(defaultGroups));
    const targetGroups = cloned.filter((g) => Object.keys(targetProperties).includes(g.type));
    targetGroups.forEach((g) => {
      // Without using the clone, other rules would be affected by this `filter()`
      g.members = g.members.filter((sub) => targetProperties[g.type].includes(sub.type));
    });

    /**
     * Retrieve the main part of a classname base on its shorthand scope
     * @param {Object} targetGroups A specific subset of the groups
     * @param {String} parentType The name of the parent e.g. 'Border Radius'
     * @param {String} shorthand The searched shorthand e.g. 'all', 'y', 't', 'tr'
     * @returns
     */
    const getBodyByShorthand = (targetGroups, parentType, shorthand) => {
      const findByMemberType = (obj) => obj.members.find((m) => m.type === parentType);
      const mainGroup = targetGroups.find(findByMemberType);
      if (!mainGroup) {
        return '';
      }
      const typeGroup = mainGroup.members.find((m) => m.type === parentType);
      // const typeGroup = mainGroup.find(findByMemberType);
      if (!typeGroup) {
        return '';
      }
      const type = typeGroup.members.find((m) => m.shorthand === shorthand);
      return !type ? '' : type.body;
    };

    /**
     * Parse the classnames and report found shorthand candidates
     * @param {ASTNode} node The root node of the current parsing
     * @param {ASTNode} arg The child node of node
     * @returns {void}
     */
    const parseForShorthandCandidates = (node, arg = null) => {
      let originalClassNamesValue = null;
      let start = null;
      let end = null;
      let prefix = '';
      let suffix = '';
      const troubles = [];
      if (arg === null) {
        originalClassNamesValue = astUtil.extractValueFromNode(node);
        const range = astUtil.extractRangeFromNode(node);
        if (node.type === 'TextAttribute') {
          start = range[0];
          end = range[1];
        } else {
          start = range[0] + 1;
          end = range[1] - 1;
        }
      } else {
        switch (arg.type) {
          case 'Identifier':
            return;
          case 'TemplateLiteral':
            arg.expressions.forEach((exp) => {
              parseForShorthandCandidates(node, exp);
            });
            arg.quasis.forEach((quasis) => {
              parseForShorthandCandidates(node, quasis);
            });
            return;
          case 'ConditionalExpression':
            parseForShorthandCandidates(node, arg.consequent);
            parseForShorthandCandidates(node, arg.alternate);
            return;
          case 'LogicalExpression':
            parseForShorthandCandidates(node, arg.right);
            return;
          case 'ArrayExpression':
            arg.elements.forEach((el) => {
              parseForShorthandCandidates(node, el);
            });
            return;
          case 'ObjectExpression':
            const isUsedByClassNamesPlugin = node.callee && node.callee.name === 'classnames';

            arg.properties.forEach((prop) => {
              parseForShorthandCandidates(node, isUsedByClassNamesPlugin ? prop.key : prop.value);
            });
            return;
          case 'Literal':
            originalClassNamesValue = arg.value;
            start = arg.range[0] + 1;
            end = arg.range[1] - 1;
            break;
          case 'TemplateElement':
            originalClassNamesValue = arg.value.raw;
            if (originalClassNamesValue === '') {
              return;
            }
            start = arg.range[0];
            end = arg.range[1];
            // https://github.com/eslint/eslint/issues/13360
            // The problem is that range computation includes the backticks (`test`)
            // but value.raw does not include them, so there is a mismatch.
            // start/end does not include the backticks, therefore it matches value.raw.
            const txt = context.getSourceCode().getText(arg);
            prefix = astUtil.getTemplateElementPrefix(txt, originalClassNamesValue);
            suffix = astUtil.getTemplateElementSuffix(txt, originalClassNamesValue);
            originalClassNamesValue = astUtil.getTemplateElementBody(txt, prefix, suffix);
            break;
        }
      }

      let { classNames, whitespaces, headSpace, tailSpace } =
        astUtil.extractClassnamesFromValue(originalClassNamesValue);

      if (classNames.length <= 1) {
        // Don't run sorting for a single or empty className
        return;
      }

      const parsed = [];

      classNames.forEach((className, index) => {
        parsed.push(groupUtil.parseClassname(className, targetGroups, mergedConfig, index));
      });

      const validated = [];
      // Each group parentType
      const checkedGroups = [];
      parsed.forEach((classname) => {
        // Valid candidate
        if (classname.parentType === '') {
          validated.push(classname);
        } else if (!checkedGroups.includes(classname.parentType)) {
          checkedGroups.push(classname.parentType);
          const sameType = parsed.filter((cls) => cls.parentType === classname.parentType);
          // Comparing same parentType classnames
          const checkedVariantsValue = [];
          sameType.forEach((cls) => {
            const key = cls.variants + (cls.important ? '!' : '') + cls.value;
            if (!checkedVariantsValue.includes(key)) {
              checkedVariantsValue.push(key);
              const sameVariantAndValue = sameType.filter((v) => {
                return !(v.variants !== cls.variants || v.value !== cls.value || v.important !== cls.important);
              });
              if (sameVariantAndValue.length === 1) {
                validated.push(cls);
              } else if (sameVariantAndValue.length) {
                const supportCorners = ['Border Radius'].includes(classname.parentType);
                const hasTL =
                  supportCorners && sameVariantAndValue.some((c) => ['tl', 't', 'all'].includes(c.shorthand));
                const hasTR =
                  supportCorners && sameVariantAndValue.some((c) => ['tr', 't', 'all'].includes(c.shorthand));
                const hasBR =
                  supportCorners && sameVariantAndValue.some((c) => ['br', 'b', 'all'].includes(c.shorthand));
                const hasBL =
                  supportCorners && sameVariantAndValue.some((c) => ['bl', 'b', 'all'].includes(c.shorthand));
                const hasT = sameVariantAndValue.some((c) => c.shorthand === 't') || (hasTL && hasTR);
                const hasR = sameVariantAndValue.some((c) => c.shorthand === 'r') || (hasTR && hasBR);
                const hasB = sameVariantAndValue.some((c) => c.shorthand === 'b') || (hasBL && hasBR);
                const hasL = sameVariantAndValue.some((c) => c.shorthand === 'l') || (hasTL && hasBL);
                const hasX = sameVariantAndValue.some((c) => c.shorthand === 'x') || (hasL && hasR);
                const hasY = sameVariantAndValue.some((c) => c.shorthand === 'y') || (hasT && hasB);
                const hasAllProp = sameVariantAndValue.some((c) => c.shorthand === 'all');
                const hasAllPropNoCorner = hasY && hasX;
                const hasAllPropWithCorners = (hasL && hasR) || (hasT && hasB);
                const hasAllEquivalent = !supportCorners ? hasAllPropNoCorner : hasAllPropWithCorners;
                const hasAll = hasAllProp || hasAllEquivalent;
                const important = cls.important ? '!' : '';
                const isNegative = ('' + cls.value).substring(0, 1) === '-';
                const minus = isNegative ? '-' : '';
                const absoluteVal = isNegative ? ('' + cls.value).substring(1) : cls.value;

                if (hasAll) {
                  const all = getBodyByShorthand(targetGroups, classname.parentType, 'all');
                  const val = absoluteVal.length ? '-' + absoluteVal : '';
                  const patchedName = `${cls.variants}${important}${minus}${mergedConfig.prefix}${all}${val}`;
                  troubles.push([sameVariantAndValue.map((c) => c.name), patchedName]);
                  cls.name = patchedName;
                  cls.shorthand = 'all';
                  validated.push(cls);
                } else if (hasY || hasX) {
                  const xOrY = hasX ? 'x' : 'y';
                  const xOrYType = getBodyByShorthand(targetGroups, classname.parentType, xOrY);
                  const patchedName = `${cls.variants}${important}${minus}${mergedConfig.prefix}${xOrYType}${
                    absoluteVal.length ? '-' + absoluteVal : ''
                  }`;
                  const toBeReplaced = sameVariantAndValue
                    .filter((c) => {
                      const candidates = hasX ? ['l', 'r'] : ['t', 'b'];
                      return candidates.includes(c.shorthand);
                    })
                    .map((c) => c.name);
                  const toBeKept = sameVariantAndValue.filter((c) => {
                    const candidates = hasY ? ['l', 'r'] : ['t', 'b'];
                    return candidates.includes(c.shorthand);
                  });

                  troubles.push([toBeReplaced, patchedName]);
                  let replaced = false;
                  sameVariantAndValue.forEach((ref, i) => {
                    if (toBeKept.find((k) => k.name === ref.name)) {
                      validated.push(ref);
                    } else if (!replaced) {
                      replaced = true;
                      const cloned = JSON.parse(JSON.stringify(ref));
                      cloned.name = patchedName;
                      cloned.shorthand = xOrY;
                      validated.push(cloned);
                    }
                  });
                } else if (supportCorners && (hasT || hasR || hasB || hasL)) {
                  const side = hasT ? 't' : hasR ? 'r' : hasB ? 'b' : 'l';
                  const sideBody = getBodyByShorthand(targetGroups, classname.parentType, side);
                  const val = absoluteVal.length ? '-' + absoluteVal : '';
                  const patchedName = `${cls.variants}${important}${minus}${mergedConfig.prefix}${sideBody}${val}`;
                  const toBeReplaced = sameVariantAndValue
                    .filter((c) => {
                      const candidates = hasT ? ['tl', 'tr'] : hasR ? ['tr', 'br'] : hasB ? ['bl', 'br'] : ['tl', 'bl'];
                      return candidates.includes(c.shorthand);
                    })
                    .map((c) => c.name);
                  const toBeKept = sameVariantAndValue.filter((c) => {
                    const candidates = hasT ? ['bl', 'br'] : hasR ? ['tl', 'bl'] : hasB ? ['tl', 'tr'] : ['tr', 'br'];
                    return candidates.includes(c.shorthand);
                  });

                  troubles.push([toBeReplaced, patchedName]);
                  let replaced = false;
                  sameVariantAndValue.forEach((ref, i) => {
                    if (toBeKept.find((k) => k.name === ref.name)) {
                      validated.push(ref);
                    } else if (!replaced) {
                      replaced = true;
                      const cloned = JSON.parse(JSON.stringify(ref));
                      cloned.name = patchedName;
                      cloned.shorthand = side;
                      validated.push(cloned);
                    }
                  });
                } else {
                  validated.push(...sameVariantAndValue);
                }
              }
            }
          });
        }
      });

      // Try to keep the original order
      validated.sort((a, b) => (a.index < b.index ? -1 : +1));

      // Generates the validated attribute value
      const union = validated.map((val) => val.leading + val.name + val.trailing);

      let validatedClassNamesValue = '';

      // Generates the validated attribute value
      if (union.length === 1) {
        validatedClassNamesValue += headSpace ? whitespaces[0] : '';
        validatedClassNamesValue += union[0];
        validatedClassNamesValue += tailSpace ? whitespaces[whitespaces.length - 1] : '';
      } else {
        for (let i = 0; i < union.length; i++) {
          const isLast = i === union.length - 1;
          const w = whitespaces[i] ?? '';
          const cls = union[i];
          validatedClassNamesValue += headSpace ? `${w}${cls}` : isLast ? `${cls}` : `${cls}${w}`;
          if (headSpace && tailSpace && isLast) {
            validatedClassNamesValue += whitespaces[whitespaces.length - 1] ?? '';
          }
        }
      }

      troubles
        .filter((trouble) => {
          // Only valid issue if there are classes to replace
          return trouble[0].length;
        })
        .forEach((issue) => {
          if (originalClassNamesValue !== validatedClassNamesValue) {
            validatedClassNamesValue = prefix + validatedClassNamesValue + suffix;
            context.report({
              node: node,
              messageId: 'shorthandCandidateDetected',
              data: {
                classnames: issue[0].join(', '),
                shorthand: issue[1],
              },
              fix: function (fixer) {
                return fixer.replaceTextRange([start, end], validatedClassNamesValue);
              },
            });
          }
        });
    };

    //----------------------------------------------------------------------
    // Public
    //----------------------------------------------------------------------

    const attributeVisitor = function (node) {
<<<<<<< HEAD
      if (!astUtil.isClassAttribute(node) || skipClassAttribute) {
=======
      if (!astUtil.isClassAttribute(node, classRegex)) {
>>>>>>> 937659fc
        return;
      }
      if (astUtil.isLiteralAttributeValue(node)) {
        parseForShorthandCandidates(node);
      } else if (node.value && node.value.type === 'JSXExpressionContainer') {
        parseForShorthandCandidates(node, node.value.expression);
      }
    };

    const scriptVisitor = {
      JSXAttribute: attributeVisitor,
      TextAttribute: attributeVisitor,
      CallExpression: function (node) {
        if (callees.findIndex((name) => node.callee.name === name) === -1) {
          return;
        }

        node.arguments.forEach((arg) => {
          parseForShorthandCandidates(node, arg);
        });
      },
      TaggedTemplateExpression: function (node) {
        if (!tags.includes(node.tag.name)) {
          return;
        }

        parseForShorthandCandidates(node, node.quasi);
      },
    };

    const templateVisitor = {
      VAttribute: function (node) {
        if (!astUtil.isValidVueAttribute(node)) {
          return;
        }
        parseForShorthandCandidates(node);
      },
    };

    return parserUtil.defineTemplateBodyVisitor(context, templateVisitor, scriptVisitor);
  },
};<|MERGE_RESOLUTION|>--- conflicted
+++ resolved
@@ -375,11 +375,7 @@
     //----------------------------------------------------------------------
 
     const attributeVisitor = function (node) {
-<<<<<<< HEAD
-      if (!astUtil.isClassAttribute(node) || skipClassAttribute) {
-=======
-      if (!astUtil.isClassAttribute(node, classRegex)) {
->>>>>>> 937659fc
+      if (!astUtil.isClassAttribute(node, classRegex) || skipClassAttribute) {
         return;
       }
       if (astUtil.isLiteralAttributeValue(node)) {
